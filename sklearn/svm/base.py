--- conflicted
+++ resolved
@@ -147,16 +147,7 @@
 
         sample_weight = np.asarray([] if sample_weight is None
                                       else sample_weight, dtype=np.float64)
-<<<<<<< HEAD
-        if hasattr(self.kernel, '__call__'):
-            # you must store a reference to X to compute the kernel in predict
-            # TODO: add keyword copy to copy on demand
-            self.__Xfit = X
-            X = self._compute_kernel(X)
-
-=======
         solver_type = LIBSVM_IMPL.index(self.impl)
->>>>>>> db0475ba
         self.class_weight_, self.class_weight_label_ = \
                      _get_class_weight(self.class_weight, y)
 
@@ -166,18 +157,8 @@
                              "X has %s samples, but y has %s." %
                              (X.shape[0], y.shape[0]))
 
-<<<<<<< HEAD
-        if hasattr(self.kernel, '__call__') or self.kernel == 'precomputed':
-            kernel = 'precomputed'
-            if X.shape[0] != X.shape[1]:
-                raise ValueError("X.shape[0] should be equal to X.shape[1] "
-                    "for precomputed kernels.")
-        else:
-            kernel = self.kernel
-=======
         if self.kernel == "precomputed" and X.shape[0] != X.shape[1]:
             raise ValueError("X.shape[0] should be equal to X.shape[1]")
->>>>>>> db0475ba
 
         if sample_weight.shape[0] > 0 and sample_weight.shape[0] != X.shape[0]:
             raise ValueError("sample_weight and X have incompatible shapes:"
@@ -192,20 +173,6 @@
         else:
             self._gamma = self.gamma
 
-<<<<<<< HEAD
-        # we don't pass **self.get_params() to allow subclasses to
-        # add other parameters to __init__
-        self.support_, self.support_vectors_, self.n_support_, \
-        self.dual_coef_, self.intercept_, self.label_, self.probA_, \
-        self.probB_ = libsvm.fit(X, y,
-            svm_type=solver_type, sample_weight=sample_weight,
-            class_weight=self.class_weight_,
-            class_weight_label=self.class_weight_label_,
-            kernel=kernel, C=self.C, nu=self.nu,
-            probability=self.probability, degree=self.degree,
-            shrinking=self.shrinking, tol=self.tol, cache_size=self.cache_size,
-            coef0=self.coef0, gamma=self.gamma, epsilon=self.epsilon)
-=======
         kernel = self.kernel
         if hasattr(kernel, '__call__'):
             kernel = 'precomputed'
@@ -216,7 +183,6 @@
         fit(X, y, sample_weight, solver_type, kernel)
 
         self.shape_fit_ = X.shape
->>>>>>> db0475ba
 
         # In binary case, we need to flip the sign of coef, intercept and
         # decision function. Use self._intercept_ internally.
@@ -317,13 +283,9 @@
         n_samples, n_features = X.shape
         X = self._compute_kernel(X)
 
-<<<<<<< HEAD
         kernel = self.kernel
         if hasattr(self.kernel, "__call__"):
             kernel = 'precomputed'
-=======
-        if hasattr(self.kernel, '__call__'):
->>>>>>> db0475ba
             if X.shape[1] != self.shape_fit_[0]:
                 raise ValueError("X.shape[1] = %d should be equal to %d, "
                                  "the number of samples at training time" %
